import copy
import time
import numpy as np
import torch
from torch import nn
from torch.utils.data import TensorDataset, DataLoader
from spinesTS.metrics import mean_absolute_error
<<<<<<< HEAD
from spinesTS.utils import torch_summary, seed_everything
=======
from spinesTS.utils import torch_summary, seed_everything, check_is_fitted
>>>>>>> c4a28e93


def DEVICE(device=None):
    """Set device
    
    Parameters
    ----------
    device : None or str, default to cuda(if torch.cuda.is_available() is True and only one gpu on the machine), 
        if multi gpu on the machine, default to cuda:0, else, default to cpu
    
    Returns
    -------
    device, after setting.
    
    """
    if device is None:
        if torch.cuda.is_available():
            device = 'cuda:0' if torch.cuda.device_count() > 1 else 'cuda'
        else:
            device = 'cpu'

    return device


class TorchModelMixin:
    """Provide pytorch models common mixin class.

    This class make it easy to write code like this:
        ```python
        class Model(TorchModelMixin):
            def __init__(self, *args, **kwargs):
                # need to set random seed if you needed
                # need to set device which to put your tensor, default to cuda/cuda:0 if your gpu is available, else to cpu
                super(Model, self).__init__(seed=None, device=None)  

                self.model, self.loss_fn, self.optimizer = self.call()  # implement your model architecture

            def call(self):
                # model = your_model_class()
                # loss_fn = your_loss_function()
                # optimizer = your_optimizer_function()
                # return model, loss_fn, optimizer
                pass

            def fit(self, X, y, *args, **kwargs):
                return super().fit(X, y, *args, **kwargs)

            # def metric(self, y_true, y_pred):
                 # your metric, default to mae(mean absolute error)
                 # if you want to use other metrics, you need to override this function

        # To fit something
        model = Model(args, kwargs)
        model.fit(X, y)

        # To predict something
        y_pred = model.predict(X)
        ```

    Parameters
    ----------
    seed : int or None, random seed
    device : str or None, device name 

    Returns
    -------
    None

    """

    def __init__(self, seed=None, device=None) -> None:
        seed_everything(seed)
        self.device = DEVICE(device)
<<<<<<< HEAD
        self.model = None

=======
        self.__spinesTS_is_fitted__ = False
>>>>>>> c4a28e93

    def call(self, *args, **kwargs):
        """To implement the model architecture.
        
        """
        raise NotImplementedError("To implement a spinesTS.nn model class, you must implement a call function.")

<<<<<<< HEAD
    def fit(self, 
=======
    def fit(self,
>>>>>>> c4a28e93
            X,
            y,
            epochs=1000,
            batch_size='auto',
            eval_set=None,
            loss_type='down',
            metrics_name='score',
            monitor='val_loss',
            min_delta=0,
            patience=10,
            lr_scheduler='ReduceLROnPlateau',
            lr_scheduler_patience=10,
            lr_factor=0.1,
            restore_best_weights=True,
            verbose=True,
            **lr_scheduler_kwargs
            ):
        """Fit your model.

        Parameters
        ----------
        X : torch.Tensor, training features
        y : torch.Tensor, training targets
        epochs : int, training epochs, default to 1000
        batch_size : str or int, 'auto' means to autofit, int means to specify the batch size
        eval_set : iterable object(tuple or list) of torch.Tensor, default to None
        loss_type : str, 'down' or 'rise', only be used if lr_scheduler='ReduceLROnPlateau'
            it means the way to set the learning rate scheduler to watch the loss value (down or rise)
        metrics_name : str, names your metrics, default to 'score'
        monitor : str, 'val_loss' or 'loss', quantity to be monitored,
        min_delta : minimum change in the monitored quantity to qualify as an improvement, 
            i.e. an absolute change of less than min_delta, will count as no improvement, default to 0
        patience : number of epochs with no improvement after which training will be stopped, default to 10
        lr_scheduler : learning rate scheduler name, one of ['ReduceLROnPlateau', 'CosineAnnealingLR', 'CosineAnnealingWarmRestarts']
        lr_scheduler_patience :  number of epochs with no improvement after which learning rate will be reduced. 
            For example, if patience = 2, then we will ignore the first 2 epochs with no improvement, and will only decrease the LR after the 3rd epoch 
            if the loss still hasn’t improved then, default: 10
        lr_factor : factor by which the learning rate will be reduced. new_lr = lr * factor. Default: 0.1
        restore_best_weights : Whether to restore model weights from the epoch with the best value of the monitored quantity. 
            If False, the model weights obtained at the last step of training are used. 
            If True, and if no epoch improves, training will run for patience epochs and restore weights from the best epoch in that set. Default to True.
        verbose : Whether to  displays messages, default to True
        **lr_scheduler_kwargs : torch.optim.lr_scheduler parameters

        Returns
        -------
        self

        """
        return self._fit(
            X,
            y,
            epochs=epochs,
            batch_size=batch_size,
            eval_set=eval_set,
            loss_type=loss_type,
            metrics_name=metrics_name,
            monitor=monitor,
            min_delta=min_delta,
            patience=patience,
            lr_scheduler=lr_scheduler,
            lr_scheduler_patience=lr_scheduler_patience,
            lr_factor=lr_factor,
            restore_best_weights=restore_best_weights,
            verbose=verbose,
            **lr_scheduler_kwargs
<<<<<<< HEAD
            )
=======
        )
>>>>>>> c4a28e93

    def predict(self, X):
        """
        X : torch.Tensor, tensor which to predict
        """
<<<<<<< HEAD
        assert self.model is not None, "model not fitted yet."
=======
        check_is_fitted(self)
>>>>>>> c4a28e93
        self.model.eval()
        with torch.no_grad():
            X = torch.Tensor(X)
            X = self._move_to_device(X)
            pred = self.model(X)
        return pred.cpu().numpy()

    def _move_to_device(self, obj):
        obj = obj.to(self.device)
        return obj

    def metric(self, y_true, y_pred):
        return mean_absolute_error(y_true, y_pred)

    def _get_batch_size(self, x, batch_size='auto'):
        if batch_size == 'auto':
            self._batch_size = 32 if len(x) < 10000 else 64
        else:
            assert isinstance(batch_size, int) and batch_size > 0
            self._batch_size = batch_size

<<<<<<< HEAD
    def _check_X_y_type(self, X, y):
        if isinstance(X, np.ndarray):
            X = torch.from_numpy(X)
        else:
            X = torch.Tensor(X)
        if isinstance(y, np.ndarray):
            y = torch.from_numpy(y)
        else:
=======
    @staticmethod
    def _check_x_y_type(X, y):
        if isinstance(X, np.ndarray):
            X = torch.from_numpy(X)
        elif not isinstance(X, torch.Tensor):
            X = torch.Tensor(X)
        if isinstance(y, np.ndarray):
            y = torch.from_numpy(y)
        elif not isinstance(y, torch.Tensor):
>>>>>>> c4a28e93
            y = torch.Tensor(y)

        return X.float(), y.float()

<<<<<<< HEAD
    def train(
            self,
            train_loader,
            model,
            loss_fn,
            optimizer
        ):
=======
    def train_on_one_epoch(
            self,
            X,
            y,
            model,
            loss_fn,
            optimizer,
            batch_size
    ):
        """Training function on one epoch
        If you want to override it, you just need to return two values,
        current loss on this epoch, average-accuracy on this epoch
        """
        train_data = TensorDataset(X, y)
        train_loader = DataLoader(train_data, batch_size=batch_size, shuffle=False)
>>>>>>> c4a28e93

        model.train()  # set model to training mode
        train_batch = len(train_loader)
        train_loss_current, train_acc = 0, 0
        for batch_ndx, (x, y) in enumerate(train_loader):
            x_, y_ = x.to(self.device), y.to(self.device)

            # compute error
            train_pred = model(x_)
            train_loss = loss_fn(train_pred, y_)

            # backward
            optimizer.zero_grad()  # clear optimizer gradient
            train_loss.backward()
            nn.utils.clip_grad_norm_(model.parameters(), max_norm=10.)

            optimizer.step()

            train_acc += self.metric(y.numpy(), np.squeeze(train_pred.detach().cpu().numpy()))
            train_loss_current = train_loss.item()

        return train_loss_current, train_acc / train_batch

<<<<<<< HEAD
    def test(
            self,
            test_loader,
            model,
            loss_fn
        ):
=======
    def test_on_one_epoch(
            self,
            X_t,
            y_t,
            model,
            loss_fn,
            batch_size
    ):
        """
        Test function on one epoch
        If you want to override it, you just need to return two values,
        current loss on this epoch, average-accuracy on this epoch

        """
        test_data = TensorDataset(X_t, y_t)
        test_loader = DataLoader(test_data, batch_size=batch_size, shuffle=False)

>>>>>>> c4a28e93
        model.eval()  # set model to evaluate mode
        test_loss, test_acc, test_num_batches = 0, 0, len(test_loader)
        with torch.no_grad():  # with no gradient
            for batch_ndx, (x_, y_) in enumerate(test_loader):
                x_, y_ = x_.to(self.device), y_.to(self.device)
                pred = model(x_)
                test_loss += loss_fn(pred, y_).item()  # scalar
                # scalar
                test_acc += self.metric(y_.cpu().numpy(), np.squeeze(pred.cpu().numpy()))

        test_loss /= test_num_batches
        test_acc /= test_num_batches

        return test_loss, test_acc

    def _early_stopping(
            self,
            loss,
            loss_type='down',
            min_delta=0,
            patience=10,
            restore_best_weights=True
    ):
        """
        loss type : rise or down
        """
        assert loss_type in ('down', 'rise')

        if loss_type == 'rise':
            loss = -loss

        if loss < (self.current_loss + min_delta):
            self.current_loss = loss
            if restore_best_weights:
                self.best_weight = copy.deepcopy(self.model.state_dict())
            self.current_patience = 0
        else:
            self.current_patience += 1

        if self.current_patience == patience:
            if restore_best_weights:
                self.model.load_state_dict(self.best_weight)
            return True

        return False

    def _fit(
            self,
            X,
            y,
            epochs=1000,
            batch_size='auto',
            eval_set=None,
            loss_type='down',
            metrics_name='score',
            monitor='val_loss',
            min_delta=0,
            patience=10,
            lr_scheduler='ReduceLROnPlateau',
            lr_scheduler_patience=10,
            lr_factor=0.1,
            restore_best_weights=True,
            verbose=True,
            **lr_scheduler_kwargs
    ):
        """
<<<<<<< HEAD
        lr_Sceduler: torch.optim.lr_scheduler class, 
=======
        lr_scheduler: torch.optim.lr_scheduler class,
>>>>>>> c4a28e93
            only support to ['ReduceLROnPlateau', 'CosineAnnealingLR', 'CosineAnnealingWarmRestarts']
        """

        assert eval_set is None or isinstance(eval_set, (list, tuple))
        assert monitor in ('loss', 'val_loss', None)

        if isinstance(eval_set, tuple):
            assert len(eval_set) == 2
        elif isinstance(eval_set, list):
            assert len(eval_set[0]) == 2
            eval_set = eval_set[0]
        
        self.model = self._move_to_device(self.model)

<<<<<<< HEAD
        # preprocess block
        X, y = self._check_X_y_type(X, y)
=======
        self.model = self._move_to_device(self.model)
        X, y = self._check_x_y_type(X, y)

>>>>>>> c4a28e93
        self._get_batch_size(X, batch_size=batch_size)
        train_data = TensorDataset(X, y)
        train_loader = DataLoader(train_data, batch_size=self._batch_size, shuffle=False)
        if eval_set is not None:
            X_t, y_t = self._check_X_y_type(eval_set[0], eval_set[1])
            test_data = TensorDataset(X_t, y_t)
            test_loader = DataLoader(test_data, batch_size=self._batch_size, shuffle=False)
        

        self.current_patience = 0
        self.current_loss = np.finfo(np.float64).max - min_delta
        self.best_weight = copy.deepcopy(self.model.state_dict())
        batches = int(np.ceil(len(X) / self._batch_size))

        if lr_scheduler == 'ReduceLROnPlateau':
<<<<<<< HEAD
            scheduler = torch.optim.lr_scheduler.ReduceLROnPlateau(self.optimizer,
                                                                   mode='min' if loss_type == 'down' else 'max',
                                                                   patience=lr_scheduler_patience, factor=lr_factor, **lr_scheduler_kwargs)
        elif lr_scheduler == 'CosineAnnealingLR':
            scheduler = torch.optim.lr_scheduler.CosineAnnealingLR(self.optimizer, T_max=5, eta_min=0, **lr_scheduler_kwargs)
        elif lr_scheduler == 'CosineAnnealingWarmRestarts':
            scheduler = torch.optim.lr_scheduler.CosineAnnealingWarmRestarts(self.optimizer, T_0=5,T_mult=2, **lr_scheduler_kwargs)
=======
            scheduler = torch.optim.lr_scheduler.ReduceLROnPlateau(
                self.optimizer,
                mode='min' if loss_type == 'down' else 'max',
                patience=lr_scheduler_patience, factor=lr_factor, **lr_scheduler_kwargs
            )
        elif lr_scheduler == 'CosineAnnealingLR':
            scheduler = torch.optim.lr_scheduler.CosineAnnealingLR(self.optimizer, T_max=5, eta_min=0,
                                                                   **lr_scheduler_kwargs)
        elif lr_scheduler == 'CosineAnnealingWarmRestarts':
            scheduler = torch.optim.lr_scheduler.CosineAnnealingWarmRestarts(self.optimizer, T_0=5, T_mult=2,
                                                                             **lr_scheduler_kwargs)
>>>>>>> c4a28e93
        elif lr_scheduler is None:
            pass
        else:
            raise KeyError(f"{lr_scheduler} is invalid.")

        for epoch in range(epochs):
            tik = time.time()
            stop_state = False

            metric_string = f"Epoch {epoch + 1:>1d}/{epochs:>1d} \n " \
                            f"\r{batches}/{batches} -"

<<<<<<< HEAD
            train_loss_current, train_acc = self.train(train_loader, model=self.model, loss_fn=self.loss_fn,
                                                       optimizer=self.optimizer)
=======
            train_loss_current, train_acc = self.train_on_one_epoch(X, y, model=self.model, loss_fn=self.loss_fn,
                                                                    optimizer=self.optimizer,
                                                                    batch_size=self._batch_size)
>>>>>>> c4a28e93

            if lr_scheduler:
                last_lr = self.optimizer.state_dict()['param_groups'][0]['lr']
                scheduler.step() if lr_scheduler != 'ReduceLROnPlateau' else scheduler.step(train_loss_current)
<<<<<<< HEAD
                if last_lr != self.optimizer.state_dict()['param_groups'][0]['lr']:
                    last_lr = self.optimizer.state_dict()['param_groups'][0]['lr']
                    metric_string += f" [*lr: {last_lr:>8}] -" if len(str(last_lr)) <= 8 else f" [*lr: {last_lr:>8}] -\n"
=======

                if last_lr != self.optimizer.state_dict()['param_groups'][0]['lr']:
                    last_lr = self.optimizer.state_dict()['param_groups'][0]['lr']
                    metric_string += f" [*lr: {last_lr:>8}] -" if len(
                        str(last_lr)) <= 8 else f" [*lr: {last_lr:>8}] -\n"
>>>>>>> c4a28e93

            metric_string += f" loss: {train_loss_current:>.4f} - {metrics_name}: {train_acc:>.4f} -"

            if monitor == 'loss':
                stop_state = self._early_stopping(train_loss_current, loss_type=loss_type,
                                                  min_delta=min_delta, patience=patience,
                                                  restore_best_weights=restore_best_weights)
            else:
                if eval_set is not None:
<<<<<<< HEAD
                    test_loss, test_acc = self.test(test_loader, self.model, self.loss_fn)
=======
                    X_t, y_t = self._check_x_y_type(eval_set[0], eval_set[1])

                    test_loss, test_acc = self.test_on_one_epoch(X_t, y_t, self.model, self.loss_fn, self._batch_size)
>>>>>>> c4a28e93
                    stop_state = self._early_stopping(test_loss, loss_type=loss_type, min_delta=min_delta,
                                                      patience=patience, restore_best_weights=restore_best_weights)

                    metric_string += f" val_loss: {test_loss:>.4f} - val_{metrics_name}: {test_acc:>.4f} -"

            if monitor is not None:
                ms_list = metric_string.split('-')
                ms_list.insert(1, f" p{self.current_patience} ")
                metric_string = '-'.join(ms_list)

            if verbose:
                tok = time.time()
                metric_string += f" {tok - tik:>.2f}s/epoch - {(tok - tik) / batches:>.3f}s/step"
                print(metric_string)

            if stop_state:
                break

        self.__spinesTS_is_fitted__ = True
        return self

    def score(self, X, y):
        self.model.eval()
        with torch.no_grad():
            X, y = torch.Tensor(X), torch.Tensor(y)
            X_cuda, _ = self._move_to_device(X), self._move_to_device(y)
            pred = self.model(X_cuda).cpu().numpy()

        return self.metric(y, pred)

    def summary(self):
        assert self.model is not None, "model must be not None."
        if self.model is not None:
            torch_summary(self.model, input_shape=(self.in_features,))<|MERGE_RESOLUTION|>--- conflicted
+++ resolved
@@ -5,11 +5,7 @@
 from torch import nn
 from torch.utils.data import TensorDataset, DataLoader
 from spinesTS.metrics import mean_absolute_error
-<<<<<<< HEAD
-from spinesTS.utils import torch_summary, seed_everything
-=======
 from spinesTS.utils import torch_summary, seed_everything, check_is_fitted
->>>>>>> c4a28e93
 
 
 def DEVICE(device=None):
@@ -83,12 +79,7 @@
     def __init__(self, seed=None, device=None) -> None:
         seed_everything(seed)
         self.device = DEVICE(device)
-<<<<<<< HEAD
-        self.model = None
-
-=======
         self.__spinesTS_is_fitted__ = False
->>>>>>> c4a28e93
 
     def call(self, *args, **kwargs):
         """To implement the model architecture.
@@ -96,11 +87,7 @@
         """
         raise NotImplementedError("To implement a spinesTS.nn model class, you must implement a call function.")
 
-<<<<<<< HEAD
-    def fit(self, 
-=======
     def fit(self,
->>>>>>> c4a28e93
             X,
             y,
             epochs=1000,
@@ -167,21 +154,13 @@
             restore_best_weights=restore_best_weights,
             verbose=verbose,
             **lr_scheduler_kwargs
-<<<<<<< HEAD
-            )
-=======
         )
->>>>>>> c4a28e93
 
     def predict(self, X):
         """
         X : torch.Tensor, tensor which to predict
         """
-<<<<<<< HEAD
-        assert self.model is not None, "model not fitted yet."
-=======
         check_is_fitted(self)
->>>>>>> c4a28e93
         self.model.eval()
         with torch.no_grad():
             X = torch.Tensor(X)
@@ -203,16 +182,6 @@
             assert isinstance(batch_size, int) and batch_size > 0
             self._batch_size = batch_size
 
-<<<<<<< HEAD
-    def _check_X_y_type(self, X, y):
-        if isinstance(X, np.ndarray):
-            X = torch.from_numpy(X)
-        else:
-            X = torch.Tensor(X)
-        if isinstance(y, np.ndarray):
-            y = torch.from_numpy(y)
-        else:
-=======
     @staticmethod
     def _check_x_y_type(X, y):
         if isinstance(X, np.ndarray):
@@ -222,20 +191,10 @@
         if isinstance(y, np.ndarray):
             y = torch.from_numpy(y)
         elif not isinstance(y, torch.Tensor):
->>>>>>> c4a28e93
             y = torch.Tensor(y)
 
         return X.float(), y.float()
 
-<<<<<<< HEAD
-    def train(
-            self,
-            train_loader,
-            model,
-            loss_fn,
-            optimizer
-        ):
-=======
     def train_on_one_epoch(
             self,
             X,
@@ -251,7 +210,6 @@
         """
         train_data = TensorDataset(X, y)
         train_loader = DataLoader(train_data, batch_size=batch_size, shuffle=False)
->>>>>>> c4a28e93
 
         model.train()  # set model to training mode
         train_batch = len(train_loader)
@@ -275,14 +233,6 @@
 
         return train_loss_current, train_acc / train_batch
 
-<<<<<<< HEAD
-    def test(
-            self,
-            test_loader,
-            model,
-            loss_fn
-        ):
-=======
     def test_on_one_epoch(
             self,
             X_t,
@@ -300,7 +250,6 @@
         test_data = TensorDataset(X_t, y_t)
         test_loader = DataLoader(test_data, batch_size=batch_size, shuffle=False)
 
->>>>>>> c4a28e93
         model.eval()  # set model to evaluate mode
         test_loss, test_acc, test_num_batches = 0, 0, len(test_loader)
         with torch.no_grad():  # with no gradient
@@ -367,11 +316,7 @@
             **lr_scheduler_kwargs
     ):
         """
-<<<<<<< HEAD
-        lr_Sceduler: torch.optim.lr_scheduler class, 
-=======
         lr_scheduler: torch.optim.lr_scheduler class,
->>>>>>> c4a28e93
             only support to ['ReduceLROnPlateau', 'CosineAnnealingLR', 'CosineAnnealingWarmRestarts']
         """
 
@@ -383,25 +328,11 @@
         elif isinstance(eval_set, list):
             assert len(eval_set[0]) == 2
             eval_set = eval_set[0]
-        
-        self.model = self._move_to_device(self.model)
-
-<<<<<<< HEAD
-        # preprocess block
-        X, y = self._check_X_y_type(X, y)
-=======
+
         self.model = self._move_to_device(self.model)
         X, y = self._check_x_y_type(X, y)
 
->>>>>>> c4a28e93
         self._get_batch_size(X, batch_size=batch_size)
-        train_data = TensorDataset(X, y)
-        train_loader = DataLoader(train_data, batch_size=self._batch_size, shuffle=False)
-        if eval_set is not None:
-            X_t, y_t = self._check_X_y_type(eval_set[0], eval_set[1])
-            test_data = TensorDataset(X_t, y_t)
-            test_loader = DataLoader(test_data, batch_size=self._batch_size, shuffle=False)
-        
 
         self.current_patience = 0
         self.current_loss = np.finfo(np.float64).max - min_delta
@@ -409,15 +340,6 @@
         batches = int(np.ceil(len(X) / self._batch_size))
 
         if lr_scheduler == 'ReduceLROnPlateau':
-<<<<<<< HEAD
-            scheduler = torch.optim.lr_scheduler.ReduceLROnPlateau(self.optimizer,
-                                                                   mode='min' if loss_type == 'down' else 'max',
-                                                                   patience=lr_scheduler_patience, factor=lr_factor, **lr_scheduler_kwargs)
-        elif lr_scheduler == 'CosineAnnealingLR':
-            scheduler = torch.optim.lr_scheduler.CosineAnnealingLR(self.optimizer, T_max=5, eta_min=0, **lr_scheduler_kwargs)
-        elif lr_scheduler == 'CosineAnnealingWarmRestarts':
-            scheduler = torch.optim.lr_scheduler.CosineAnnealingWarmRestarts(self.optimizer, T_0=5,T_mult=2, **lr_scheduler_kwargs)
-=======
             scheduler = torch.optim.lr_scheduler.ReduceLROnPlateau(
                 self.optimizer,
                 mode='min' if loss_type == 'down' else 'max',
@@ -429,7 +351,6 @@
         elif lr_scheduler == 'CosineAnnealingWarmRestarts':
             scheduler = torch.optim.lr_scheduler.CosineAnnealingWarmRestarts(self.optimizer, T_0=5, T_mult=2,
                                                                              **lr_scheduler_kwargs)
->>>>>>> c4a28e93
         elif lr_scheduler is None:
             pass
         else:
@@ -442,29 +363,18 @@
             metric_string = f"Epoch {epoch + 1:>1d}/{epochs:>1d} \n " \
                             f"\r{batches}/{batches} -"
 
-<<<<<<< HEAD
-            train_loss_current, train_acc = self.train(train_loader, model=self.model, loss_fn=self.loss_fn,
-                                                       optimizer=self.optimizer)
-=======
             train_loss_current, train_acc = self.train_on_one_epoch(X, y, model=self.model, loss_fn=self.loss_fn,
                                                                     optimizer=self.optimizer,
                                                                     batch_size=self._batch_size)
->>>>>>> c4a28e93
 
             if lr_scheduler:
                 last_lr = self.optimizer.state_dict()['param_groups'][0]['lr']
                 scheduler.step() if lr_scheduler != 'ReduceLROnPlateau' else scheduler.step(train_loss_current)
-<<<<<<< HEAD
-                if last_lr != self.optimizer.state_dict()['param_groups'][0]['lr']:
-                    last_lr = self.optimizer.state_dict()['param_groups'][0]['lr']
-                    metric_string += f" [*lr: {last_lr:>8}] -" if len(str(last_lr)) <= 8 else f" [*lr: {last_lr:>8}] -\n"
-=======
 
                 if last_lr != self.optimizer.state_dict()['param_groups'][0]['lr']:
                     last_lr = self.optimizer.state_dict()['param_groups'][0]['lr']
                     metric_string += f" [*lr: {last_lr:>8}] -" if len(
                         str(last_lr)) <= 8 else f" [*lr: {last_lr:>8}] -\n"
->>>>>>> c4a28e93
 
             metric_string += f" loss: {train_loss_current:>.4f} - {metrics_name}: {train_acc:>.4f} -"
 
@@ -474,13 +384,9 @@
                                                   restore_best_weights=restore_best_weights)
             else:
                 if eval_set is not None:
-<<<<<<< HEAD
-                    test_loss, test_acc = self.test(test_loader, self.model, self.loss_fn)
-=======
                     X_t, y_t = self._check_x_y_type(eval_set[0], eval_set[1])
 
                     test_loss, test_acc = self.test_on_one_epoch(X_t, y_t, self.model, self.loss_fn, self._batch_size)
->>>>>>> c4a28e93
                     stop_state = self._early_stopping(test_loss, loss_type=loss_type, min_delta=min_delta,
                                                       patience=patience, restore_best_weights=restore_best_weights)
 
